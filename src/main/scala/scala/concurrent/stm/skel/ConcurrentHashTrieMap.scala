package scala.concurrent.stm.skel

import annotation.tailrec

object ConcurrentHashTrieMap {

  def LogBF = 5
  def BF = 32
  def MaxLeafCapacity = 8

  def keyHash[A](key: A): Int = if (key == null) 0 else rehash(key.##)

  private def rehash(h: Int) = {
    // make sure any bit change results in a change in the bottom LogBF bits
    val x = h ^ (h >>> 15)
    x ^ (x >>> 5) ^ (x >>> 10)
  }

  def indexFor(shift: Int, hash: Int) = (hash >> shift) & (BF - 1)

  sealed abstract class Node[A, B]

  object Leaf {
    private val emptySetValue = new Leaf[Any, Unit](Array.empty[Int], Array.empty[AnyRef], null)
    private val emptyMapValue = new Leaf[Any, Unit](Array.empty[Int], Array.empty[AnyRef], Array.empty[AnyRef])

<<<<<<< HEAD
    def empty[A, B] = emptyLeaf.asInstanceOf[Leaf[A, B]]
=======
    def emptySet[A, B]: Leaf[A, B] = emptySetValue.asInstanceOf[Leaf[A, B]]
    def emptyMap[A, B]: Leaf[A, B] = emptyMapValue.asInstanceOf[Leaf[A, B]]
>>>>>>> 0a7e17e4
  }

  /** If used by a Set, values will be null. */
  class Leaf[A, B](val hashes: Array[Int],
                   val keys: Array[AnyRef],
                   val values: Array[AnyRef]) extends Node[A, B] {

    def contains(hash: Int, key: A): Boolean = find(hash, key) >= 0

    def contains(hash: Int, key: A): Boolean = find(hash, key) >= 0

    def get(hash: Int, key: A): Option[B] = {
      val i = find(hash, key)
<<<<<<< HEAD
      if (i >= 0) Some(values(i)) else None
=======
      if (i >= 0) Some(values(i).asInstanceOf[B]) else None
>>>>>>> 0a7e17e4
    }

    private def find(hash: Int, key: A): Int = {
      var i = 0
      while (i < hashes.length && hashes(i) < hash)
        i += 1
      while (i < hashes.length && hashes(i) == hash) {
        if (key == keys(i))
          return i
      }
      return -(i + 1)
    }

    def withAdd(hash: Int, key: A): Leaf[A, B] = {
      val i = find(hash, key)
      if (i >= 0) this else withInsert(-(i + 1), hash, key, null.asInstanceOf[B])
    }

    def withPut(hash: Int, key: A, value: B): Leaf[A, B] = {
      val i = find(hash, key)
      if (i >= 0) withUpdate(i, value) else withInsert(-(i + 1), hash, key, value)
    }

    private def withUpdate(i: Int, value: B): Leaf[A, B] = {
      // reuse hashes and keys
      val nvalues = values.clone
      nvalues(i) = value.asInstanceOf[AnyRef]
      new Leaf[A, B](hashes, keys, nvalues)
    }

    private def withInsert(i: Int, hash: Int, key: A, value: B): Leaf[A, B] = {
      val nhashes = arrayInsert(hashes, i, hash)
      val nkeys = arrayInsert(keys, i, key.asInstanceOf[AnyRef])
      val nvalues = if (values == null) null else arrayInsert(values, i, value.asInstanceOf[AnyRef])
      new Leaf[A, B](nhashes, nkeys, nvalues)
    }

    private def arrayInsert[@specialized A : ClassManifest](src: Array[A], i: Int, v: A): Array[A] = {
      val dst = new Array[A](src.length + 1)
      System.arraycopy(src, 0, dst, 0, i)
      System.arraycopy(src, i, dst, i + 1, src.length - i)
      dst(i) = v
      dst
    }

    def withRemove(hash: Int, key: A): Leaf[A, B] = {
      val i = find(hash, key)
      if (i >= 0) withRemove(i) else this
    }

    private def withRemove(i: Int): Leaf[A, B] = {
<<<<<<< HEAD
      if (hashes.length == 1)
        Leaf.empty[A, B]
      else {
        val nhashes = new Array[Int](hashes.length - 1)
        System.arraycopy(hashes, 0, nhashes, 0, i)
        System.arraycopy(hashes, i + 1, nhashes, i, nhashes.length - i)

        val nkvs = new Array[AnyRef](kvs.length - 2)
        System.arraycopy(kvs, 0, nkvs, 0, 2 * i)
        System.arraycopy(kvs, 2 * i + 2, nkvs, 2 * i, nkvs.length - 2 * i)

        new Leaf[A, B](nhashes, nkvs)
      }
=======
      if (hashes.length == 1) {
        null
      } else {
        val nhashes = arrayInsert(hashes, i)
        val nkeys = arrayInsert(keys, i)
        val nvalues = if (values == null) null else arrayInsert(values, i)
        new Leaf[A, B](nhashes, nkeys, nvalues)
      }
    }

    private def arrayInsert[@specialized A : ClassManifest](src: Array[A], i: Int): Array[A] = {
      val dst = new Array[A](src.length - 1)
      System.arraycopy(src, 0, dst, 0, i)
      System.arraycopy(src, i + 1, dst, i, dst.length - i)
      dst
>>>>>>> 0a7e17e4
    }

    def shouldSplit: Boolean = {
      // if the hash function is bad we might be oversize but unsplittable
      hashes.length > MaxLeafCapacity && hashes(hashes.length - 1) != hashes(0)
    }

    def split(gen: Long, shift: Int): Branch[A, B] = {
      val sizes = new Array[Int](BF)
      var i = 0
      while (i < hashes.length) {
        sizes(indexFor(shift, hashes(i))) += 1
        i += 1
      }
      val children = new Array[MVar[Node[A, B]]](BF)
      i = 0
      while (i < BF) {
        children(i) = new MVar[Node[A, B]](newLeaf(sizes(i)))
        i += 1
      }
      i = hashes.length - 1
      while (i >= 0) {
        val slot = indexFor(shift, hashes(i))
        sizes(slot) -= 1
        val pos = sizes(slot)
        val dst = children(slot).value.asInstanceOf[Leaf[A, B]]
        dst.hashes(pos) = hashes(i)
<<<<<<< HEAD
        dst.kvs(2 * pos) = kvs(2 * i)
        dst.kvs(2 * pos + 1) = kvs(2 * i + 1)

        // If the hashes were very poorly distributed one leaf might get
        // everything.  We could resplit now, but it doesn't seem to be worth
        // it.  If we wait until the next insert we can never get more than
        // 32 / LogBF extra.
        //// if (pos == 0 && dst.shouldSplit)
        ////  children(slot).value = dst.split(gen, shift + LogBF)
=======
        dst.keys(pos) = keys(i)
        if (values != null)
          dst.values(pos) = values(i)
        if (pos == 0 && dst.shouldSplit)
          children(slot).value = dst.split(gen, shift + LogBF)
>>>>>>> 0a7e17e4
        i -= 1
      }
      new Branch[A, B](gen, children)
    }

    private def newLeaf(n: Int): Leaf[A, B] = {
<<<<<<< HEAD
      if (n == 0) Leaf.empty[A, B] else new Leaf[A, B](new Array[Int](n), new Array[AnyRef](2 * n))
=======
      if (n == 0) {
        if (values == null) Leaf.emptySet[A, B] else Leaf.emptyMap[A, B]
      } else {
        val nvalues = if (values == null) null else new Array[AnyRef](n)
        new Leaf[A, B](new Array[Int](n), new Array[AnyRef](n), nvalues)
      }
>>>>>>> 0a7e17e4
    }
  }

  class MVar[A <: AnyRef](@volatile var value: A) {
    def casi(v0: A, v1: A): Boolean = synchronized { (value eq v0) && { value = v1; true } }
    def casi(v0: A, extra: => Boolean, v1: A): Boolean = synchronized { (value eq v0) && extra && { value = v1 ; true } }
  }

  // The rule is that every MVar either directly holds a terminal (Leaf), or it
  // holds a forwarder that is valid forever.  This means that each MVar only
  // needs to be read once when performing a map read. 

  class Branch[A, B](val gen: Long, val children: Array[MVar[Node[A, B]]]) extends Node[A, B] {
    def clone(newGen: Long): Branch[A, B] = new Branch[A, B](newGen, children map { m => new MVar(m.value) })
  }
}

<<<<<<< HEAD
import ConcurrentHashTrieMap._

class ConcurrentHashTrieMap[A, B] private (private val root: MVar[(Long, MVar[Node[A, B]])]) {

  def this() = this(new MVar((0L, new MVar[Node[A, B]](Leaf.empty[A, B]))))
=======
  
//  class Branch[A, B] {
//    val
//  }
}
>>>>>>> 0a7e17e4

  override def clone(): ConcurrentHashTrieMap[A, B] = {
    // if we fail to bump the gen, someone else must have succeeded
    val v0 = root.value
    root.casi(v0, (v0._1 + 1, new MVar(v0._2.value)))
    new ConcurrentHashTrieMap(new MVar((v0._1 + 1, new MVar(v0._2.value))))
  }

<<<<<<< HEAD
  def contains(key: A): Boolean = contains(root.value._2, 0, keyHash(key), key)

=======
class ConcurrentHashTrieMap[A, B] private (private val root: MVar[(Long, MVar[Node[A, B]])]) {

  def this() = this(new MVar((0L, new MVar[Node[A, B]](Leaf.emptyMap[A, B]))))

  override def clone(): ConcurrentHashTrieMap[A, B] = {
    // if we fail to bump the gen, someone else must have succeeded
    val v0 = root.value
    root.casi(v0, (v0._1 + 1, new MVar(v0._2.value)))
    new ConcurrentHashTrieMap(new MVar((v0._1 + 1, new MVar(v0._2.value))))
  }

  def contains(key: A): Boolean = contains(root.value._2, 0, keyHash(key), key)

>>>>>>> 0a7e17e4
  @tailrec private def contains(n: MVar[Node[A, B]], shift: Int, hash: Int, key: A): Boolean = {
    n.value match {
      case leaf: Leaf[A, B] => leaf.contains(hash, key)
      case branch: Branch[A, B] => contains(branch.children(indexFor(shift, hash)), shift + LogBF, hash, key)
    }
  }

  def get(key: A): Option[B] = get(root.value._2, 0, keyHash(key), key)

  @tailrec private def get(n: MVar[Node[A, B]], shift: Int, hash: Int, key: A): Option[B] = {
    n.value match {
      case null => None
      case leaf: Leaf[A, B] => leaf.get(hash, key)
      case branch: Branch[A, B] => get(branch.children(indexFor(shift, hash)), shift + LogBF, hash, key)
    }
  }

  def put(key: A, value: B): Option[B] = {
    val r = root.value
    put(r._1, r._2, 0, keyHash(key), key, value)
  }

  @tailrec private def put(gen: Long, n: MVar[Node[A, B]], shift: Int, hash: Int, key: A, value: B): Option[B] = {
    n.value match {
      case leaf: Leaf[A, B] => {
        val p = leaf.withPut(hash, key, value)
        val after = if (!p.shouldSplit) p else p.split(gen, shift)
        if (n.casi(leaf, { root.value._1 == gen }, after))
          leaf.get(hash, key)          
        else if (root.value._1 == gen)
          put(gen, n, shift, hash, key, value) // retry locally
        else {
          val r = root.value
          put(r._1, r._2, 0, hash, key, value) // retry completely
        }
      }
      case branch: Branch[A, B] => {
        if (branch.gen == gen)
          put(gen, branch.children(indexFor(shift, hash)), shift + LogBF, hash, key, value)
        else {
          n.casi(branch, branch.clone(gen))
          // try again, either picking up our improvement or someone else's
          put(gen, n, shift, hash, key, value)
        }
      }
    }
  }

  def remove(key: A): Option[B] = {
    val r = root.value
    remove(r._1, r._2, 0, keyHash(key), key, false)
  }

  @tailrec private def remove(gen: Long, n: MVar[Node[A, B]], shift: Int, hash: Int, key: A, checked: Boolean): Option[B] = {
    n.value match {
      case leaf: Leaf[A, B] => {
        val after = leaf.withRemove(hash, key)
        if (after eq leaf)
          None // no change, key must not have been present
        else if (n.casi(leaf, { root.value._1 == gen }, after))
          leaf.get(hash, key)
        else if (root.value._1 == gen)
          remove(gen, n, shift, hash, key, true) // retry locally
        else {
          val r = root.value
          remove(r._1, r._2, 0, hash, key, true) // retry completely
        }
      }
      case branch: Branch[A, B] => {
        if (branch.gen == gen)
          remove(gen, branch.children(indexFor(shift, hash)), shift + LogBF, hash, key, checked)
        else {
          // no use in cloning paths if the key isn't actually present
          if (!checked && !contains(branch.children(indexFor(shift, hash)), shift + LogBF, hash, key))
            None
          else {
            n.casi(branch, branch.clone(gen))
            // try again, either picking up our improvement or someone else's
            remove(gen, n, shift, hash, key, true)
          }
        }
      }
    }
  }

}<|MERGE_RESOLUTION|>--- conflicted
+++ resolved
@@ -1,8 +1,24 @@
-package scala.concurrent.stm.skel
+package scala.concurrent.stm
+package skel
 
 import annotation.tailrec
 
 object ConcurrentHashTrieMap {
+  def main(args: Array[String]) {
+    for (q <- 0 until 8) {
+      val t0 = System.currentTimeMillis
+      for (p <- 0 until 1000000) {
+        val m = new ConcurrentHashTrieMap[Int, String]
+        var i = 0
+        while (i < 10) {
+          m.put(i * i, "foo")
+          i += 1
+        }
+      }
+      println((System.currentTimeMillis - t0) / 10)
+    }    
+  }
+
 
   def LogBF = 5
   def BF = 32
@@ -24,12 +40,8 @@
     private val emptySetValue = new Leaf[Any, Unit](Array.empty[Int], Array.empty[AnyRef], null)
     private val emptyMapValue = new Leaf[Any, Unit](Array.empty[Int], Array.empty[AnyRef], Array.empty[AnyRef])
 
-<<<<<<< HEAD
-    def empty[A, B] = emptyLeaf.asInstanceOf[Leaf[A, B]]
-=======
     def emptySet[A, B]: Leaf[A, B] = emptySetValue.asInstanceOf[Leaf[A, B]]
     def emptyMap[A, B]: Leaf[A, B] = emptyMapValue.asInstanceOf[Leaf[A, B]]
->>>>>>> 0a7e17e4
   }
 
   /** If used by a Set, values will be null. */
@@ -39,15 +51,9 @@
 
     def contains(hash: Int, key: A): Boolean = find(hash, key) >= 0
 
-    def contains(hash: Int, key: A): Boolean = find(hash, key) >= 0
-
     def get(hash: Int, key: A): Option[B] = {
       val i = find(hash, key)
-<<<<<<< HEAD
-      if (i >= 0) Some(values(i)) else None
-=======
       if (i >= 0) Some(values(i).asInstanceOf[B]) else None
->>>>>>> 0a7e17e4
     }
 
     private def find(hash: Int, key: A): Int = {
@@ -57,18 +63,25 @@
       while (i < hashes.length && hashes(i) == hash) {
         if (key == keys(i))
           return i
+        i += 1
       }
       return -(i + 1)
     }
 
     def withAdd(hash: Int, key: A): Leaf[A, B] = {
       val i = find(hash, key)
-      if (i >= 0) this else withInsert(-(i + 1), hash, key, null.asInstanceOf[B])
+      if (i >= 0)
+        this
+      else
+        withInsert(-(i + 1), hash, key, null.asInstanceOf[B])
     }
 
     def withPut(hash: Int, key: A, value: B): Leaf[A, B] = {
       val i = find(hash, key)
-      if (i >= 0) withUpdate(i, value) else withInsert(-(i + 1), hash, key, value)
+      if (i >= 0)
+        withUpdate(i, value)
+      else
+        withInsert(-(i + 1), hash, key, value)
     }
 
     private def withUpdate(i: Int, value: B): Leaf[A, B] = {
@@ -79,18 +92,24 @@
     }
 
     private def withInsert(i: Int, hash: Int, key: A, value: B): Leaf[A, B] = {
-      val nhashes = arrayInsert(hashes, i, hash)
-      val nkeys = arrayInsert(keys, i, key.asInstanceOf[AnyRef])
-      val nvalues = if (values == null) null else arrayInsert(values, i, value.asInstanceOf[AnyRef])
-      new Leaf[A, B](nhashes, nkeys, nvalues)
-    }
-
-    private def arrayInsert[@specialized A : ClassManifest](src: Array[A], i: Int, v: A): Array[A] = {
-      val dst = new Array[A](src.length + 1)
-      System.arraycopy(src, 0, dst, 0, i)
-      System.arraycopy(src, i, dst, i + 1, src.length - i)
-      dst(i) = v
-      dst
+      val z = newLeaf(hashes.length + 1)
+      val j = hashes.length - i
+      
+      System.arraycopy(hashes, 0, z.hashes, 0, i)
+      System.arraycopy(hashes, i, z.hashes, i + 1, j)
+      z.hashes(i) = hash
+
+      System.arraycopy(keys, 0, z.keys, 0, i)
+      System.arraycopy(keys, i, z.keys, i + 1, j)
+      z.keys(i) = key.asInstanceOf[AnyRef]
+
+      if (values != null) {
+        System.arraycopy(values, 0, z.values, 0, i)
+        System.arraycopy(values, i, z.values, i + 1, j)
+        z.values(i) = value.asInstanceOf[AnyRef]
+      }
+
+      z
     }
 
     def withRemove(hash: Int, key: A): Leaf[A, B] = {
@@ -99,37 +118,20 @@
     }
 
     private def withRemove(i: Int): Leaf[A, B] = {
-<<<<<<< HEAD
-      if (hashes.length == 1)
-        Leaf.empty[A, B]
-      else {
-        val nhashes = new Array[Int](hashes.length - 1)
-        System.arraycopy(hashes, 0, nhashes, 0, i)
-        System.arraycopy(hashes, i + 1, nhashes, i, nhashes.length - i)
-
-        val nkvs = new Array[AnyRef](kvs.length - 2)
-        System.arraycopy(kvs, 0, nkvs, 0, 2 * i)
-        System.arraycopy(kvs, 2 * i + 2, nkvs, 2 * i, nkvs.length - 2 * i)
-
-        new Leaf[A, B](nhashes, nkvs)
-      }
-=======
       if (hashes.length == 1) {
-        null
+        newLeaf(0)
       } else {
-        val nhashes = arrayInsert(hashes, i)
-        val nkeys = arrayInsert(keys, i)
-        val nvalues = if (values == null) null else arrayInsert(values, i)
+        val nhashes = arrayRemove(hashes, new Array[Int](hashes.length - 1), i)
+        val nkeys = arrayRemove(keys, new Array[AnyRef](keys.length - 1), i)
+        val nvalues = if (values == null) null else arrayRemove(values, new Array[AnyRef](values.length - 1), i)
         new Leaf[A, B](nhashes, nkeys, nvalues)
       }
     }
 
-    private def arrayInsert[@specialized A : ClassManifest](src: Array[A], i: Int): Array[A] = {
-      val dst = new Array[A](src.length - 1)
+    private def arrayRemove[@specialized(Int) A](src: Array[A], dst: Array[A], i: Int): Array[A] = {
       System.arraycopy(src, 0, dst, 0, i)
       System.arraycopy(src, i + 1, dst, i, dst.length - i)
       dst
->>>>>>> 0a7e17e4
     }
 
     def shouldSplit: Boolean = {
@@ -144,10 +146,10 @@
         sizes(indexFor(shift, hashes(i))) += 1
         i += 1
       }
-      val children = new Array[MVar[Node[A, B]]](BF)
+      val children = TArray[Node[A, B]](BF).single
       i = 0
       while (i < BF) {
-        children(i) = new MVar[Node[A, B]](newLeaf(sizes(i)))
+        children(i) = newLeaf(sizes(i))
         i += 1
       }
       i = hashes.length - 1
@@ -155,11 +157,11 @@
         val slot = indexFor(shift, hashes(i))
         sizes(slot) -= 1
         val pos = sizes(slot)
-        val dst = children(slot).value.asInstanceOf[Leaf[A, B]]
+        val dst = children(slot).asInstanceOf[Leaf[A, B]]
         dst.hashes(pos) = hashes(i)
-<<<<<<< HEAD
-        dst.kvs(2 * pos) = kvs(2 * i)
-        dst.kvs(2 * pos + 1) = kvs(2 * i + 1)
+        dst.keys(pos) = keys(i)
+        if (values != null)
+          dst.values(pos) = values(i)
 
         // If the hashes were very poorly distributed one leaf might get
         // everything.  We could resplit now, but it doesn't seem to be worth
@@ -167,168 +169,120 @@
         // 32 / LogBF extra.
         //// if (pos == 0 && dst.shouldSplit)
         ////  children(slot).value = dst.split(gen, shift + LogBF)
-=======
-        dst.keys(pos) = keys(i)
-        if (values != null)
-          dst.values(pos) = values(i)
-        if (pos == 0 && dst.shouldSplit)
-          children(slot).value = dst.split(gen, shift + LogBF)
->>>>>>> 0a7e17e4
         i -= 1
       }
       new Branch[A, B](gen, children)
     }
 
     private def newLeaf(n: Int): Leaf[A, B] = {
-<<<<<<< HEAD
-      if (n == 0) Leaf.empty[A, B] else new Leaf[A, B](new Array[Int](n), new Array[AnyRef](2 * n))
-=======
       if (n == 0) {
         if (values == null) Leaf.emptySet[A, B] else Leaf.emptyMap[A, B]
       } else {
         val nvalues = if (values == null) null else new Array[AnyRef](n)
         new Leaf[A, B](new Array[Int](n), new Array[AnyRef](n), nvalues)
       }
->>>>>>> 0a7e17e4
-    }
-  }
-
-  class MVar[A <: AnyRef](@volatile var value: A) {
-    def casi(v0: A, v1: A): Boolean = synchronized { (value eq v0) && { value = v1; true } }
-    def casi(v0: A, extra: => Boolean, v1: A): Boolean = synchronized { (value eq v0) && extra && { value = v1 ; true } }
-  }
-
-  // The rule is that every MVar either directly holds a terminal (Leaf), or it
-  // holds a forwarder that is valid forever.  This means that each MVar only
-  // needs to be read once when performing a map read. 
-
-  class Branch[A, B](val gen: Long, val children: Array[MVar[Node[A, B]]]) extends Node[A, B] {
-    def clone(newGen: Long): Branch[A, B] = new Branch[A, B](newGen, children map { m => new MVar(m.value) })
+    }
+  }
+
+  class Branch[A, B](val gen: Long, val children: TArray.View[Node[A, B]]) extends Node[A, B] {
+    def clone(newGen: Long): Branch[A, B] = new Branch[A, B](newGen, TArray(children).single)
   }
 }
 
-<<<<<<< HEAD
 import ConcurrentHashTrieMap._
 
-class ConcurrentHashTrieMap[A, B] private (private val root: MVar[(Long, MVar[Node[A, B]])]) {
-
-  def this() = this(new MVar((0L, new MVar[Node[A, B]](Leaf.empty[A, B]))))
-=======
-  
-//  class Branch[A, B] {
-//    val
-//  }
-}
->>>>>>> 0a7e17e4
-
-  override def clone(): ConcurrentHashTrieMap[A, B] = {
-    // if we fail to bump the gen, someone else must have succeeded
-    val v0 = root.value
-    root.casi(v0, (v0._1 + 1, new MVar(v0._2.value)))
-    new ConcurrentHashTrieMap(new MVar((v0._1 + 1, new MVar(v0._2.value))))
-  }
-
-<<<<<<< HEAD
-  def contains(key: A): Boolean = contains(root.value._2, 0, keyHash(key), key)
-
-=======
-class ConcurrentHashTrieMap[A, B] private (private val root: MVar[(Long, MVar[Node[A, B]])]) {
-
-  def this() = this(new MVar((0L, new MVar[Node[A, B]](Leaf.emptyMap[A, B]))))
-
-  override def clone(): ConcurrentHashTrieMap[A, B] = {
-    // if we fail to bump the gen, someone else must have succeeded
-    val v0 = root.value
-    root.casi(v0, (v0._1 + 1, new MVar(v0._2.value)))
-    new ConcurrentHashTrieMap(new MVar((v0._1 + 1, new MVar(v0._2.value))))
-  }
-
-  def contains(key: A): Boolean = contains(root.value._2, 0, keyHash(key), key)
-
->>>>>>> 0a7e17e4
-  @tailrec private def contains(n: MVar[Node[A, B]], shift: Int, hash: Int, key: A): Boolean = {
-    n.value match {
+class ConcurrentHashTrieMap[A, B] private (private val root: Ref.View[(Long, TArray.View[Node[A, B]])]) {
+
+  def this() = this(Ref((0L, TArray(List[Node[A, B]](Leaf.emptyMap[A, B])).single)).single)
+
+  def contains(key: A): Boolean = contains(root()._2, 0, 0, keyHash(key), key)
+
+  @tailrec private def contains(a: TArray.View[Node[A, B]], i: Int, shift: Int, hash: Int, key: A): Boolean = {
+    a(i) match {
       case leaf: Leaf[A, B] => leaf.contains(hash, key)
-      case branch: Branch[A, B] => contains(branch.children(indexFor(shift, hash)), shift + LogBF, hash, key)
-    }
-  }
-
-  def get(key: A): Option[B] = get(root.value._2, 0, keyHash(key), key)
-
-  @tailrec private def get(n: MVar[Node[A, B]], shift: Int, hash: Int, key: A): Option[B] = {
-    n.value match {
-      case null => None
+      case branch: Branch[A, B] => contains(branch.children, indexFor(shift, hash), shift + LogBF, hash, key)
+    }
+  }
+
+  def get(key: A): Option[B] = get(root()._2, 0, 0, keyHash(key), key)
+
+  @tailrec private def get(a: TArray.View[Node[A, B]], i: Int, shift: Int, hash: Int, key: A): Option[B] = {
+    a(i) match {
       case leaf: Leaf[A, B] => leaf.get(hash, key)
-      case branch: Branch[A, B] => get(branch.children(indexFor(shift, hash)), shift + LogBF, hash, key)
+      case branch: Branch[A, B] => get(branch.children, indexFor(shift, hash), shift + LogBF, hash, key)
     }
   }
 
   def put(key: A, value: B): Option[B] = {
-    val r = root.value
-    put(r._1, r._2, 0, keyHash(key), key, value)
-  }
-
-  @tailrec private def put(gen: Long, n: MVar[Node[A, B]], shift: Int, hash: Int, key: A, value: B): Option[B] = {
-    n.value match {
+    val r = root()
+    put(r._1, r._2, 0, 0, keyHash(key), key, value)
+  }
+
+  @tailrec private def put(gen: Long, a: TArray.View[Node[A, B]], i: Int, shift: Int, hash: Int, key: A, value: B): Option[B] = {
+    a(i) match {
       case leaf: Leaf[A, B] => {
         val p = leaf.withPut(hash, key, value)
         val after = if (!p.shouldSplit) p else p.split(gen, shift)
-        if (n.casi(leaf, { root.value._1 == gen }, after))
-          leaf.get(hash, key)          
-        else if (root.value._1 == gen)
-          put(gen, n, shift, hash, key, value) // retry locally
-        else {
-          val r = root.value
-          put(r._1, r._2, 0, hash, key, value) // retry completely
+        val f = atomic { implicit txn =>
+          ((a.tarray(i) eq leaf) && root()._1 == gen) && { a.tarray(i) = after ; true }
+        }
+        if (f) {
+          leaf.get(hash, key)
+        } else {
+          val r = root()
+          if (r._1 == gen)
+            put(gen, a, i, shift, hash, key, value) // retry locally
+          else
+            put(r._1, r._2, 0, 0, hash, key, value) // retry completely
         }
       }
       case branch: Branch[A, B] => {
         if (branch.gen == gen)
-          put(gen, branch.children(indexFor(shift, hash)), shift + LogBF, hash, key, value)
+          put(gen, branch.children, indexFor(shift, hash), shift + LogBF, hash, key, value)
         else {
-          n.casi(branch, branch.clone(gen))
+          a.refs(i).compareAndSetIdentity(branch, branch.clone(gen))
           // try again, either picking up our improvement or someone else's
-          put(gen, n, shift, hash, key, value)
-        }
-      }
-    }
-  }
-
-  def remove(key: A): Option[B] = {
-    val r = root.value
-    remove(r._1, r._2, 0, keyHash(key), key, false)
-  }
-
-  @tailrec private def remove(gen: Long, n: MVar[Node[A, B]], shift: Int, hash: Int, key: A, checked: Boolean): Option[B] = {
-    n.value match {
-      case leaf: Leaf[A, B] => {
-        val after = leaf.withRemove(hash, key)
-        if (after eq leaf)
-          None // no change, key must not have been present
-        else if (n.casi(leaf, { root.value._1 == gen }, after))
-          leaf.get(hash, key)
-        else if (root.value._1 == gen)
-          remove(gen, n, shift, hash, key, true) // retry locally
-        else {
-          val r = root.value
-          remove(r._1, r._2, 0, hash, key, true) // retry completely
-        }
-      }
-      case branch: Branch[A, B] => {
-        if (branch.gen == gen)
-          remove(gen, branch.children(indexFor(shift, hash)), shift + LogBF, hash, key, checked)
-        else {
-          // no use in cloning paths if the key isn't actually present
-          if (!checked && !contains(branch.children(indexFor(shift, hash)), shift + LogBF, hash, key))
-            None
-          else {
-            n.casi(branch, branch.clone(gen))
-            // try again, either picking up our improvement or someone else's
-            remove(gen, n, shift, hash, key, true)
-          }
-        }
-      }
-    }
-  }
+          put(gen, a, i, shift, hash, key, value)
+        }
+      }
+    }
+  }
+//
+//  def remove(key: A): Option[B] = {
+//    val r = root.value
+//    remove(r._1, r._2, 0, 0, keyHash(key), key, false)
+//  }
+//
+//  @tailrec private def remove(gen: Long, a: Array[Node[A, B]], i: Int, shift: Int, hash: Int, key: A, checked: Boolean): Option[B] = {
+//    a(i) match {
+//      case leaf: Leaf[A, B] => {
+//        val after = leaf.withRemove(hash, key)
+//        if (after eq leaf)
+//          None // no change, key must not have been present
+//        else if (n.casi(leaf, { root.value._1 == gen }, after))
+//          leaf.get(hash, key)
+//        else if (root.value._1 == gen)
+//          remove(gen, a, i, shift, hash, key, true) // retry locally
+//        else {
+//          val r = root.value
+//          remove(r._1, r._2, 0, 0, hash, key, true) // retry completely
+//        }
+//      }
+//      case branch: Branch[A, B] => {
+//        if (branch.gen == gen)
+//          remove(gen, branch.children, indexFor(shift, hash), shift + LogBF, hash, key, checked)
+//        else {
+//          // no use in cloning paths if the key isn't actually present
+//          if (!checked && !contains(branch.children, indexFor(shift, hash), shift + LogBF, hash, key))
+//            None
+//          else {
+//            n.casi(branch, branch.clone(gen))
+//            // try again, either picking up our improvement or someone else's
+//            remove(gen, a, i, shift, hash, key, true)
+//          }
+//        }
+//      }
+//    }
+//  }
 
 }